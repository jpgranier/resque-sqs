--- conflicted
+++ resolved
@@ -47,11 +47,7 @@
     end
   end
 
-<<<<<<< HEAD
   it "fails uncompleted jobs with DirtyExit by default on exit" do
-=======
-  test "fails uncompleted jobs with DirtyExit by default on exit" do
->>>>>>> 4763c819
     job = Resque::Job.new(:jobs, {'class' => 'GoodJob', 'args' => "blah"})
     @worker.working_on(job)
     @worker.unregister_worker
@@ -59,11 +55,7 @@
     assert_equal('Resque::DirtyExit', Resque::Failure.all['exception'])
   end
 
-<<<<<<< HEAD
   it "fails uncompleted jobs with worker exception on exit" do
-=======
-  test "fails uncompleted jobs with worker exception on exit" do
->>>>>>> 4763c819
     job = Resque::Job.new(:jobs, {'class' => 'GoodJob', 'args' => "blah"})
     @worker.working_on(job)
     @worker.unregister_worker(StandardError.new)
@@ -458,17 +450,12 @@
     assert $BEFORE_FORK_CALLED == workerA.will_fork?
   end
   
-<<<<<<< HEAD
   it "Will not call a before_fork hook when the worker can't fork" do
-=======
-  test "Will not call a before_fork hook when the worker can't fork" do
->>>>>>> 4763c819
     Resque.redis.flushall
     $BEFORE_FORK_CALLED = false
     Resque.before_fork = Proc.new { $BEFORE_FORK_CALLED = true }
     workerA = Resque::Worker.new(:jobs)
     workerA.cant_fork = true
-<<<<<<< HEAD
 
     assert !$BEFORE_FORK_CALLED, "before_fork should not have been called before job runs"
     Resque::Job.create(:jobs, SomeJob, 20, '/tmp')
@@ -489,37 +476,29 @@
     assert !$BEFORE_FORK_CALLED, "before_fork should not have been called after job runs"
   end
 
-  it "very verbose works in the afternoon" do
-=======
-
-    assert !$BEFORE_FORK_CALLED, "before_fork should not have been called before job runs"
-    Resque::Job.create(:jobs, SomeJob, 20, '/tmp')
-    workerA.work(0)
-    assert !$BEFORE_FORK_CALLED, "before_fork should not have been called after job runs"
-  end
-
-  test "setting verbose to true" do
+  it "setting verbose to true" do
     @worker.verbose = true
 
     assert @worker.verbose
     assert !@worker.very_verbose
   end
 
-  test "setting verbose to false" do
+  it "setting verbose to false" do
     @worker.verbose = false
 
     assert !@worker.verbose
     assert !@worker.very_verbose
   end
 
-  test "setting very_verbose to true" do
+  it "setting very_verbose to true" do
     @worker.very_verbose = true
 
     assert !@worker.verbose
     assert @worker.very_verbose
   end
 
-  test "setting setting verbose to true and then very_verbose to false" do
+  it "setting setting verbose to true and then very_verbose to false" do
+    $warned_logger_severity_deprecation = true
     @worker.very_verbose = true
     @worker.verbose      = true
     @worker.very_verbose = false
@@ -528,7 +507,7 @@
     assert !@worker.very_verbose
   end
 
-  test "verbose prints out logs" do
+  it "verbose prints out logs" do
     messages        = StringIO.new
     Resque.logger   = Logger.new(messages)
     @worker.verbose = true
@@ -542,7 +521,7 @@
     assert_equal "*** omghi mom", messages.string
   end
 
-  test "unsetting verbose works" do
+  it "unsetting verbose works" do
     messages        = StringIO.new
     Resque.logger   = Logger.new(messages)
     @worker.verbose = true
@@ -557,11 +536,10 @@
     assert_equal "", messages.string
   end
 
-  test "very verbose works in the afternoon" do
+  it "very verbose works in the afternoon" do
     messages        = StringIO.new
     Resque.logger   = Logger.new(messages)
 
->>>>>>> 4763c819
     begin
       require 'time'
       last_puts = ""
@@ -570,18 +548,13 @@
       @worker.very_verbose = true
       @worker.log("some log text")
 
-<<<<<<< HEAD
-      assert_match /\[15:44:33 2011-03-02\] \d+: some log text/, last_puts
-=======
-      assert_match /\*\* \[15:44:33 2011-03-02\] \d+: some log text/, messages.string
->>>>>>> 4763c819
+      assert_match /\[15:44:33 2011-03-02\] \d+: some log text/, messages.string
     ensure
       Time.fake_time = nil
       reset_logger
     end
   end
 
-<<<<<<< HEAD
   it "Will call an after_fork hook after forking" do
     Resque.redis.flushall
     $AFTER_FORK_CALLED = false
@@ -608,9 +581,6 @@
   end
 
   it "Will not call an after_fork hook when the worker can't fork" do
-=======
-  test "Will call an after_fork hook if we're forking" do
->>>>>>> 4763c819
     Resque.redis.flushall
     $AFTER_FORK_CALLED = false
     Resque.after_fork = Proc.new { $AFTER_FORK_CALLED = true }
@@ -620,22 +590,6 @@
     assert !$AFTER_FORK_CALLED
     Resque::Job.create(:jobs, SomeJob, 20, '/tmp')
     workerA.work(0)
-<<<<<<< HEAD
-=======
-    assert $AFTER_FORK_CALLED == workerA.will_fork?
-  end
-
-  test "Will not call an after_fork hook when the worker can't fork" do
-    Resque.redis.flushall
-    $AFTER_FORK_CALLED = false
-    Resque.after_fork = Proc.new { $AFTER_FORK_CALLED = true }
-    workerA = Resque::Worker.new(:jobs)
-    workerA.cant_fork = true
-
-    assert !$AFTER_FORK_CALLED
-    Resque::Job.create(:jobs, SomeJob, 20, '/tmp')
-    workerA.work(0)
->>>>>>> 4763c819
     assert !$AFTER_FORK_CALLED
   end
 
@@ -669,19 +623,13 @@
     refute_equal original_connection, Resque.redis.client.connection.instance_variable_get("@sock")
   end
 
-<<<<<<< HEAD
   it "tries to reconnect three times before giving up" do
-=======
-  test "tries to reconnect three times before giving up" do
->>>>>>> 4763c819
     begin
       class Redis::Client
         alias_method :original_reconnect, :reconnect
 
         def reconnect
           raise Redis::BaseConnectionError
-<<<<<<< HEAD
-=======
         end
       end
 
@@ -717,54 +665,6 @@
 
       assert_equal 3, messages.grep(/retrying/).count
       assert_equal 1, messages.grep(/quitting/).count
-    ensure
-      class Redis::Client
-        alias_method :reconnect, :original_reconnect
-      end
-
-      class Resque::Worker
-        alias_method :sleep, :original_sleep
-      end
-    end
-  end
-
-  if !defined?(RUBY_ENGINE) || defined?(RUBY_ENGINE) && RUBY_ENGINE != "jruby"
-    test "old signal handling is the default" do
-      rescue_time = nil
-
-      begin
-        class LongRunningJob
-          @queue = :long_running_job
-
-          def self.perform( run_time, rescue_time=nil )
-            Resque.redis.client.reconnect # get its own connection
-            Resque.redis.rpush( 'sigterm-test:start', Process.pid )
-            sleep run_time
-            Resque.redis.rpush( 'sigterm-test:result', 'Finished Normally' )
-          rescue Resque::TermException => e
-            Resque.redis.rpush( 'sigterm-test:result', %Q(Caught SignalException: #{e.inspect}))
-            sleep rescue_time unless rescue_time.nil?
-          ensure
-            puts 'fuuuu'
-            Resque.redis.rpush( 'sigterm-test:final', 'exiting.' )
-          end
->>>>>>> 4763c819
-        end
-      end
-
-      class Resque::Worker
-        alias_method :original_sleep, :sleep
-
-        def sleep(duration = nil)
-          # noop
-        end
-      end
-
-      @worker.very_verbose = true
-      stdout, stderr = capture_io { @worker.work(0) }
-
-      assert_equal 3, stdout.scan(/retrying/).count
-      assert_equal 1, stdout.scan(/quitting/).count
     ensure
       class Redis::Client
         alias_method :reconnect, :original_reconnect
@@ -894,46 +794,33 @@
         end
       end
     end
-
-    test "displays warning when not using term_child" do
-      stdout, stderr = capture_io { @worker.work(0) }
-
-      assert stderr.match(/^WARNING:/)
-    end
-
-    test "it does not display warning when using term_child" do
-      @worker.term_child = "1"
-      stdout, stderr = capture_io { @worker.work(0) }
-
-      assert !stderr.match(/^WARNING:/)
-    end
-  end
-
-  test "displays warning when using verbose" do
+  end
+
+  it "displays warning when using verbose" do
+    $warned_logger_severity_deprecation = false
     stdout, stderr = capture_io { @worker.verbose }
+
+    assert stderr.match(/WARNING:/)
+  end
+
+  it "displays warning when using verbose=" do
     $warned_logger_severity_deprecation = false
+    stdout, stderr = capture_io { @worker.verbose = true }
 
     assert stderr.match(/WARNING:/)
   end
 
-  test "displays warning when using verbose=" do
-    stdout, stderr = capture_io { @worker.verbose = true }
+  it "displays warning when using very_verbose" do
     $warned_logger_severity_deprecation = false
+    stdout, stderr = capture_io { @worker.very_verbose }
 
     assert stderr.match(/WARNING:/)
   end
 
-  test "displays warning when using very_verbose" do
-    stdout, stderr = capture_io { @worker.very_verbose }
+  it "displays warning when using very_verbose=" do
     $warned_logger_severity_deprecation = false
+    stdout, stderr = capture_io { @worker.very_verbose = true }
 
     assert stderr.match(/WARNING:/)
   end
-
-  test "displays warning when using very_verbose=" do
-    stdout, stderr = capture_io { @worker.very_verbose = true }
-    $warned_logger_severity_deprecation = false
-
-    assert stderr.match(/WARNING:/)
-  end
 end