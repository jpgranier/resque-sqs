require 'test_helper'
require 'rack/test'
require 'resque/server'

describe "Resque web server" do
  include Rack::Test::Methods

  def app
    Resque::Server.new
  end

  # Root path test
  describe "on GET to /" do
    before { get "/" }

    it "redirect to overview" do
      follow_redirect!
    end
  end

<<<<<<< HEAD
  # Global overview
  describe "on GET to /overview" do
    before { get "/overview" }
=======
context "With append-prefix option on GET to /overview" do
  reverse_proxy_prefix = 'proxy_site/resque'
  Resque::Server.url_prefix = reverse_proxy_prefix
  setup { get "/overview" }

  test "should contain reverse proxy prefix for asset urls and links" do
    assert last_response.body.include?(reverse_proxy_prefix)
  end
end

# Working jobs
context "on GET to /working" do
  setup { get "/working" }
>>>>>>> 91880a54

    it "should at least display 'queues'" do
      assert last_response.body.include?('Queues')
    end
  end

  # Working jobs
  describe "on GET to /working" do
    before { get "/working" }

    it "should respond with success" do
      assert last_response.ok?, last_response.errors
    end
  end

  # Failed
  describe "on GET to /failed" do
    before { get "/failed" }

    it "should respond with success" do
      assert last_response.ok?, last_response.errors
    end
  end

  # Stats
  describe "on GET to /stats/resque" do
    before { get "/stats/resque" }

    it "should respond with success" do
      assert last_response.ok?, last_response.errors
    end
  end

  describe "on GET to /stats/redis" do
    before { get "/stats/redis" }

    it "should respond with success" do
      assert last_response.ok?, last_response.errors
    end
  end

  describe "on GET to /stats/resque" do
    before { get "/stats/keys" }

    it "should respond with success" do
      assert last_response.ok?, last_response.errors
    end
  end

  describe "also works with slash at the end" do
    before { get "/working/" }

    it "should respond with success" do
      assert last_response.ok?, last_response.errors
    end
  end

end<|MERGE_RESOLUTION|>--- conflicted
+++ resolved
@@ -18,28 +18,22 @@
     end
   end
 
-<<<<<<< HEAD
   # Global overview
   describe "on GET to /overview" do
     before { get "/overview" }
-=======
-context "With append-prefix option on GET to /overview" do
-  reverse_proxy_prefix = 'proxy_site/resque'
-  Resque::Server.url_prefix = reverse_proxy_prefix
-  setup { get "/overview" }
-
-  test "should contain reverse proxy prefix for asset urls and links" do
-    assert last_response.body.include?(reverse_proxy_prefix)
-  end
-end
-
-# Working jobs
-context "on GET to /working" do
-  setup { get "/working" }
->>>>>>> 91880a54
 
     it "should at least display 'queues'" do
       assert last_response.body.include?('Queues')
+    end
+  end
+
+  describe "With append-prefix option on GET to /overview" do
+    reverse_proxy_prefix = 'proxy_site/resque'
+    Resque::Server.url_prefix = reverse_proxy_prefix
+    before { get "/overview" }
+
+    it "should contain reverse proxy prefix for asset urls and links" do
+      assert last_response.body.include?(reverse_proxy_prefix)
     end
   end
 
