html { background:#efefef; font-family:Arial, Verdana, sans-serif; font-size:10pt; }
body { padding:0; margin:0; }

.header { background:#000; padding:8px 5% 0 5%; border-bottom:1px solid #444;border-bottom:5px solid #ce1212;}
.header h1 { color:#333; font-size:90%; font-weight:bold; margin-bottom:6px;}
.header ul li { display:inline;}
.header ul li a { color:#fff; text-decoration:none; margin-right:10px; display:inline-block;  padding:8px; -webkit-border-top-right-radius:6px; -webkit-border-top-left-radius:6px; -moz-border-radius-topleft:6px; -moz-border-radius-topright:6px; }
.header ul li a:hover { background:#333;}
.header ul li.current a { background:#ce1212; font-weight:bold; color:#fff;}

.header .namespace { position: absolute; right: 75px; top: 10px; color: #7A7A7A; }

.subnav { padding:2px 5% 7px 5%; background:#ce1212; font-size:90%;}
.subnav li { display:inline;}
.subnav li a { color:#fff; text-decoration:none; margin-right:10px; display:inline-block; background:#dd5b5b; padding:5px; -webkit-border-radius:3px; -moz-border-radius:3px;}
.subnav li.current a { background:#fff; font-weight:bold; color:#ce1212;}
.subnav li a:active { background:#b00909;}

#main { padding:10px 5%; background:#fff; overflow:hidden; }
#main .logo { float:right; margin:10px;}
#main span.hl { background:#efefef; padding:2px;}
#main h1 { margin:10px 0; font-size:190%; font-weight:bold; color:#ce1212;}
#main h2 { margin:10px 0; font-size:130%;}
#main table { width:100%; margin:10px 0;}
<<<<<<< HEAD
#main table tr td, #main table tr th { border:1px solid #ccc; padding:6px; word-break:break-word;}
#main table tr th { background:#efefef; color:#888; font-size:80%; font-weight:bold;}
=======
#main table tr td, #main table tr th { border:1px solid #ccc; padding:6px;}
#main table tr th { background:#efefef; color:#888; font-size:15px; font-weight:bold;}
>>>>>>> 280873e0
#main table tr td.no-data { text-align:center; padding:40px 0; color:#999; font-style:italic; font-size:130%;}
#main a { color:#111;}
#main p { margin:5px 0;}
#main p.intro { margin-bottom:15px; font-size:85%; color:#999; margin-top:0; line-height:1.3;}
#main h1.wi { margin-bottom:5px;}
#main p.sub { font-size:95%; color:#999;}

#main table.queues { width:40%;}
#main table.queues td.queue { font-weight:bold; width:50%;}
#main table.queues tr.failure td { background:#ffecec; font-size:90%; color:#d37474;}
#main table.queues tr.failure td a{ color:#d37474;}
#main table.queues tr.first_failure td { border-top:2px solid #d37474; }

#main table.jobs td.class { font-family:Monaco, "Courier New", monospace; font-size:90%; width:50%;}
#main table.jobs td.args{ width:50%;}

#main table.workers td.icon {width:1%; background:#efefef;text-align:center;}
#main table.workers td.icon img { height: 16px; width: 16px; }
#main table.workers td.where { width:25%;}
#main table.workers td.queues { width:35%;}
#main .queue-tag { background:#b1d2e9; padding:2px; margin:0 3px; font-size:80%; text-decoration:none; text-transform:uppercase; font-weight:bold; color:#3274a2; -webkit-border-radius:4px; -moz-border-radius:4px;}
#main .queue-tag a { color: #3274A2; text-decoration: none; }
#main table.workers td.queues.queue { width:10%;}
#main table.workers td.process { width:35%;}
#main table.workers td.process span.waiting { color:#999; font-size:90%;}
#main table.workers td.process small { font-size:80%; margin-left:5px;}
#main table.workers td.process code { font-family:Monaco, "Courier New", monospace; font-size:90%;}
#main table.workers td.process small a { color:#999;}
#main.polling table.workers tr.working td { background:#f4ffe4; color:#7ac312;}
#main.polling table.workers tr.working td.where a { color:#7ac312;}
#main.polling table.workers tr.working td.process code { font-weight:bold;}


#main table.stats th { font-size:100%; width:40%; color:#000;}
#main hr { border:0; border-top:5px solid #efefef;  margin:15px 0;}

#footer { padding:10px 5%; background:#efefef; color:#999; font-size:85%; line-height:1.5; border-top:5px solid #ccc; padding-top:10px;}
#footer p a { color:#999;}

#main p.poll { background:url(poll.png) no-repeat 0 2px; padding:3px 0; padding-left:23px; float:right; font-size:85%; }

#main ul.failed {}
#main ul.failed li {background:-webkit-gradient(linear, left top, left bottom, from(#efefef), to(#fff)) #efefef; margin-top:10px; padding:10px; overflow:hidden; -webkit-border-radius:5px; border:1px solid #ccc; }
#main ul.failed li dl dt {font-size:80%; color:#999; width:60px; float:left; padding-top:1px; text-align:right;}
#main ul.failed li dl dd {margin-bottom:10px; margin-left:70px;}
#main ul.failed li dl dd .retried { float:right; text-align: right; }
#main ul.failed li dl dd .retried .remove { display:none; margin-top: 8px; }
#main ul.failed li.hover dl dd .retried .remove { display:block; }
#main ul.failed li dl dd .controls { display:none; float:right; }
#main ul.failed li.hover dl dd .controls { display:block; }
#main ul.failed li dl dd code, #main ul.failed li dl dd pre { font-family:Monaco, "Courier New", monospace; font-size:90%; white-space: pre-wrap;}
#main ul.failed li dl dd.error a {font-family:Monaco, "Courier New", monospace; font-size:90%; white-space: pre }
#main ul.failed li dl dd.error pre { margin-top:3px; line-height:1.3;}

<<<<<<< HEAD
#main p.pagination { background:#efefef; padding:10px; overflow:hidden;}
#main p.pagination a.separated-right { padding-right: 10px; }
#main p.pagination a.separated-left { padding-left: 10px; }
=======
#main p.pagination { background:#efefef; padding:10px; overflow:hidden; text-align:center}
>>>>>>> 280873e0
#main p.pagination a.less { float:left;}
#main p.pagination a.more { float:right;}

#main form {float:right; margin-top:-10px;margin-left:10px;}

#main .time a.toggle_format {text-decoration:none;}

<<<<<<< HEAD
@media only screen and (max-device-width: 480px) {
  .header { padding:0px; }
  .header ul { overflow: auto; }
  .header ul li { display:block; float:left; width:50%; }
  .header ul li a { display:block; color:#fff; text-decoration:none; margin:0px; padding:8px; -webkit-border-radius:0px; -moz-border-radius:0px; }
  
  #main h1 { font-size:1.2em; }
  #main h2 { font-size:1.1em;}

  .subnav { padding-left:5px; padding-right:5px;}
}
=======
#failed tr.total td {background-color: #FFECEC; color: #D37474; font-size: 15px; font-weight: bold;}
#failed .center {text-align: center;}
#failed .failed_class { padding-left: 20px; font-size:12px; }
>>>>>>> 280873e0
<|MERGE_RESOLUTION|>--- conflicted
+++ resolved
@@ -22,13 +22,8 @@
 #main h1 { margin:10px 0; font-size:190%; font-weight:bold; color:#ce1212;}
 #main h2 { margin:10px 0; font-size:130%;}
 #main table { width:100%; margin:10px 0;}
-<<<<<<< HEAD
 #main table tr td, #main table tr th { border:1px solid #ccc; padding:6px; word-break:break-word;}
-#main table tr th { background:#efefef; color:#888; font-size:80%; font-weight:bold;}
-=======
-#main table tr td, #main table tr th { border:1px solid #ccc; padding:6px;}
 #main table tr th { background:#efefef; color:#888; font-size:15px; font-weight:bold;}
->>>>>>> 280873e0
 #main table tr td.no-data { text-align:center; padding:40px 0; color:#999; font-style:italic; font-size:130%;}
 #main a { color:#111;}
 #main p { margin:5px 0;}
@@ -83,13 +78,9 @@
 #main ul.failed li dl dd.error a {font-family:Monaco, "Courier New", monospace; font-size:90%; white-space: pre }
 #main ul.failed li dl dd.error pre { margin-top:3px; line-height:1.3;}
 
-<<<<<<< HEAD
-#main p.pagination { background:#efefef; padding:10px; overflow:hidden;}
+#main p.pagination { background:#efefef; padding:10px; overflow:hidden; text-align:center;}
 #main p.pagination a.separated-right { padding-right: 10px; }
 #main p.pagination a.separated-left { padding-left: 10px; }
-=======
-#main p.pagination { background:#efefef; padding:10px; overflow:hidden; text-align:center}
->>>>>>> 280873e0
 #main p.pagination a.less { float:left;}
 #main p.pagination a.more { float:right;}
 
@@ -97,7 +88,10 @@
 
 #main .time a.toggle_format {text-decoration:none;}
 
-<<<<<<< HEAD
+#failed tr.total td {background-color: #FFECEC; color: #D37474; font-size: 15px; font-weight: bold;}
+#failed .center {text-align: center;}
+#failed .failed_class { padding-left: 20px; font-size:12px; }
+
 @media only screen and (max-device-width: 480px) {
   .header { padding:0px; }
   .header ul { overflow: auto; }
@@ -108,9 +102,4 @@
   #main h2 { font-size:1.1em;}
 
   .subnav { padding-left:5px; padding-right:5px;}
-}
-=======
-#failed tr.total td {background-color: #FFECEC; color: #D37474; font-size: 15px; font-weight: bold;}
-#failed .center {text-align: center;}
-#failed .failed_class { padding-left: 20px; font-size:12px; }
->>>>>>> 280873e0
+}