<<<<<<< HEAD
<% if  start - 20 >= 0 || start + 20 <= size %>
<p class='pagination'>
  <% if start - 20 >= 0 %>
    <a href="<%= current_page %>?start=0" class='less separated-right'>&laquo;&laquo;</a>
  <% end %>
  <% if start - 20 >= 0 %>
    <a href="<%= current_page %>?start=<%= start - 20 %>" class='less'>&laquo; less</a>
  <% end %>
  <% if start + 20 <= size %>
    <% page = (size % 20 == 0 ? (size-20) : ((size) - (size % 20)) )%>
    <a href="<%= current_page %>?start=<%= page %>" class='more separated-left'>&raquo;&raquo;</a>
=======
<%if  start - per_page >= 0 || start + per_page <= size%>
<p class='pagination'>
  <% if start - per_page >= 0 %>
    <a href="<%= current_page %>?start=<%= start - per_page %>" class='less'>&laquo; Previous</a>
  <% end %>

  <% (0...(size / per_page.to_f).ceil).each do |page_num| %>
    <% if start == page_num * per_page %>
       <%= page_num + 1 %>
    <% else %>
      <a href="<%= current_page %>?start=<%= page_num * per_page %>"> <%= page_num + 1 %></a>
    <% end %>
  <% end %>

  <% if start + per_page <= size %>
    <a href="<%= current_page %>?start=<%= start + per_page %>" class='more'>Next &raquo;</a>
>>>>>>> 280873e0
  <% end %>
  <% if start + 20 <= size %>
    <a href="<%= current_page %>?start=<%= start + 20 %>" class='more'>more &raquo;</a>
  <% end %> 
</p>
<%end%><|MERGE_RESOLUTION|>--- conflicted
+++ resolved
@@ -1,16 +1,3 @@
-<<<<<<< HEAD
-<% if  start - 20 >= 0 || start + 20 <= size %>
-<p class='pagination'>
-  <% if start - 20 >= 0 %>
-    <a href="<%= current_page %>?start=0" class='less separated-right'>&laquo;&laquo;</a>
-  <% end %>
-  <% if start - 20 >= 0 %>
-    <a href="<%= current_page %>?start=<%= start - 20 %>" class='less'>&laquo; less</a>
-  <% end %>
-  <% if start + 20 <= size %>
-    <% page = (size % 20 == 0 ? (size-20) : ((size) - (size % 20)) )%>
-    <a href="<%= current_page %>?start=<%= page %>" class='more separated-left'>&raquo;&raquo;</a>
-=======
 <%if  start - per_page >= 0 || start + per_page <= size%>
 <p class='pagination'>
   <% if start - per_page >= 0 %>
@@ -27,10 +14,6 @@
 
   <% if start + per_page <= size %>
     <a href="<%= current_page %>?start=<%= start + per_page %>" class='more'>Next &raquo;</a>
->>>>>>> 280873e0
   <% end %>
-  <% if start + 20 <= size %>
-    <a href="<%= current_page %>?start=<%= start + 20 %>" class='more'>more &raquo;</a>
-  <% end %> 
 </p>
 <%end%>