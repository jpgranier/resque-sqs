<<<<<<< HEAD
<% start = params[:start].to_i %>
<% per_page = (params[:per_page].to_i > 0) ? params[:per_page].to_i : 20 %>
<% failed = Resque::Failure.all(start, per_page) %>
<% size = Resque::Failure.count %>
<% index = 0 %>
<% date_format = "%Y/%m/%d %T %z" %>

<h1>Failed Jobs</h1>
<%unless failed.empty?%>
<form method="POST" action="<%=u 'failed/clear'%>">
  <input type='submit' name='' value='Clear Failed Jobs' id="clear-failed-jobs" />
</form>
<form method="POST" action="<%=u 'failed/requeue/all'%>">
  <input type='submit' name='' value='Requeue Failed Jobs' id="retry-failed-jobs"  />
=======
<% if failed_multiple_queues? && !params[:queue] %>
<h1>All Failed Queues: <%= Resque::Failure.queues.size %> total</h1>
<% else %>
<h1>Failed Jobs <%= "on '#{params[:queue]}'" if params[:queue] %> <%= "with class '#{params[:class]}'" if params[:class] %></h1>
<% end %>

<% unless failed_size.zero? %>
<form method="POST" action="<%= u "failed#{'/' + params[:queue] if params[:queue]}/clear" %>">
  <input type="submit" name="" value="Clear <%= params[:queue] ? "'#{params[:queue]}'" : 'Failed' %> Jobs" />
</form>
<form method="POST" action="<%= u "failed#{'/' + params[:queue] if params[:queue]}/requeue/all" %>">
  <input type="submit" name="" value="Retry <%= params[:queue] ? "'#{params[:queue]}'" : 'Failed' %> Jobs" />
>>>>>>> 280873e0
</form>
<% end %>

<<<<<<< HEAD
<%= partial :page_range, :start => start, :size => size, :per_page => per_page %>

<ul class='failed'>
  <%for job in failed%>
    <% index += 1 %>
    <li>
      <dl>
        <% if job.nil? %>
        <dt>Error</dt>
        <dd>Job <%= index%> could not be parsed; perhaps it contains invalid JSON?</dd>
        <% else %>
        <dt>Worker</dt>
        <dd>
          <a href="<%= u(:workers, job['worker']) %>"><%= job['worker'].split(':')[0...2].join(':') %></a> on <b class='queue-tag'><%= job['queue'] %></b > at <b><span class="time"><%= Time.parse(job['failed_at']).strftime(date_format) %></span></b>
          <% if job['retried_at'] %>
            <div class='retried'>
              Retried <b><span class="time"><%= Time.parse(job['retried_at']).strftime(date_format) %></span></b>
              <a href="<%= u "failed/remove/#{start + index - 1}" %>" class="remove" rel="remove">Remove</a>
            </div>
          <% else %>
            <div class='controls'>
              <a href="<%= u "failed/requeue/#{start + index - 1}" %>" rel="retry">Requeue</a>
              or
              <a href="<%= u "failed/remove/#{start + index - 1}" %>" rel="remove">Remove</a>
            </div>
          <% end %>
        </dd>
        <dt>Class</dt>
        <dd><code><%= job['payload'] ? job['payload']['class'] : 'nil' %></code></dd>
        <dt>Arguments</dt>
        <dd><pre><%=h job['payload'] ? show_args(job['payload']['args']) : 'nil' %></pre></dd>
        <dt>Exception</dt>
        <dd><code><%= job['exception'] %></code></dd>
        <dt>Error</dt>
        <dd class='error'>
          <% if job['backtrace'] %>
            <a href="#" class="backtrace"><%= h(job['error']) %></a>
            <pre style='display:none'><%=h job['backtrace'].join("\n") %></pre>
          <% else %>
            <%=h job['error'] %>
          <% end %>
        </dd>
        <% end %>
      </dl>
      <div class='r'>
      </div>
    </li>
  <%end%>
</ul>

<%= partial :next_more, :start => start, :size => size, :per_page => per_page %>
=======
<% if failed_multiple_queues? && !params[:queue] %>
<%= partial :failed_queues_overview %>
<% else %>
<p class='sub'>Showing <%= failed_start_at %> to <%= failed_end_at %> of <b><%= failed_size %></b> jobs</p>

<ul class='failed'>
  <% Resque::Failure.each(failed_start_at, failed_per_page, params[:queue], params[:class]) do |id, job| %>
    <%= partial :failed_job, :id => id, :job => job %>
  <% end %>
</ul>

<%= partial :next_more, :start => failed_start_at, :size => failed_size, :per_page => failed_per_page %>
<% end %>
>>>>>>> 280873e0
<|MERGE_RESOLUTION|>--- conflicted
+++ resolved
@@ -1,19 +1,3 @@
-<<<<<<< HEAD
-<% start = params[:start].to_i %>
-<% per_page = (params[:per_page].to_i > 0) ? params[:per_page].to_i : 20 %>
-<% failed = Resque::Failure.all(start, per_page) %>
-<% size = Resque::Failure.count %>
-<% index = 0 %>
-<% date_format = "%Y/%m/%d %T %z" %>
-
-<h1>Failed Jobs</h1>
-<%unless failed.empty?%>
-<form method="POST" action="<%=u 'failed/clear'%>">
-  <input type='submit' name='' value='Clear Failed Jobs' id="clear-failed-jobs" />
-</form>
-<form method="POST" action="<%=u 'failed/requeue/all'%>">
-  <input type='submit' name='' value='Requeue Failed Jobs' id="retry-failed-jobs"  />
-=======
 <% if failed_multiple_queues? && !params[:queue] %>
 <h1>All Failed Queues: <%= Resque::Failure.queues.size %> total</h1>
 <% else %>
@@ -26,63 +10,9 @@
 </form>
 <form method="POST" action="<%= u "failed#{'/' + params[:queue] if params[:queue]}/requeue/all" %>">
   <input type="submit" name="" value="Retry <%= params[:queue] ? "'#{params[:queue]}'" : 'Failed' %> Jobs" />
->>>>>>> 280873e0
 </form>
 <% end %>
 
-<<<<<<< HEAD
-<%= partial :page_range, :start => start, :size => size, :per_page => per_page %>
-
-<ul class='failed'>
-  <%for job in failed%>
-    <% index += 1 %>
-    <li>
-      <dl>
-        <% if job.nil? %>
-        <dt>Error</dt>
-        <dd>Job <%= index%> could not be parsed; perhaps it contains invalid JSON?</dd>
-        <% else %>
-        <dt>Worker</dt>
-        <dd>
-          <a href="<%= u(:workers, job['worker']) %>"><%= job['worker'].split(':')[0...2].join(':') %></a> on <b class='queue-tag'><%= job['queue'] %></b > at <b><span class="time"><%= Time.parse(job['failed_at']).strftime(date_format) %></span></b>
-          <% if job['retried_at'] %>
-            <div class='retried'>
-              Retried <b><span class="time"><%= Time.parse(job['retried_at']).strftime(date_format) %></span></b>
-              <a href="<%= u "failed/remove/#{start + index - 1}" %>" class="remove" rel="remove">Remove</a>
-            </div>
-          <% else %>
-            <div class='controls'>
-              <a href="<%= u "failed/requeue/#{start + index - 1}" %>" rel="retry">Requeue</a>
-              or
-              <a href="<%= u "failed/remove/#{start + index - 1}" %>" rel="remove">Remove</a>
-            </div>
-          <% end %>
-        </dd>
-        <dt>Class</dt>
-        <dd><code><%= job['payload'] ? job['payload']['class'] : 'nil' %></code></dd>
-        <dt>Arguments</dt>
-        <dd><pre><%=h job['payload'] ? show_args(job['payload']['args']) : 'nil' %></pre></dd>
-        <dt>Exception</dt>
-        <dd><code><%= job['exception'] %></code></dd>
-        <dt>Error</dt>
-        <dd class='error'>
-          <% if job['backtrace'] %>
-            <a href="#" class="backtrace"><%= h(job['error']) %></a>
-            <pre style='display:none'><%=h job['backtrace'].join("\n") %></pre>
-          <% else %>
-            <%=h job['error'] %>
-          <% end %>
-        </dd>
-        <% end %>
-      </dl>
-      <div class='r'>
-      </div>
-    </li>
-  <%end%>
-</ul>
-
-<%= partial :next_more, :start => start, :size => size, :per_page => per_page %>
-=======
 <% if failed_multiple_queues? && !params[:queue] %>
 <%= partial :failed_queues_overview %>
 <% else %>
@@ -95,5 +25,4 @@
 </ul>
 
 <%= partial :next_more, :start => failed_start_at, :size => failed_size, :per_page => failed_per_page %>
-<% end %>
->>>>>>> 280873e0
+<% end %>