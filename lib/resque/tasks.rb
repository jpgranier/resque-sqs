--- conflicted
+++ resolved
@@ -5,11 +5,7 @@
   task :setup
 
   desc "Start a Resque worker"
-<<<<<<< HEAD
-  task :work => :setup do
-=======
   task :work => [:setup] do
->>>>>>> b480ef9e
     require 'resque'
 
     queues = (ENV['QUEUES'] || ENV['QUEUE']).to_s.split(',')
